/*
 * Copyright 2009-2013 the original author or authors.
 *
 * Licensed under the Apache License, Version 2.0 (the "License");
 * you may not use this file except in compliance with the License.
 * You may obtain a copy of the License at
 *
 *      http://www.apache.org/licenses/LICENSE-2.0
 *
 * Unless required by applicable law or agreed to in writing, software
 * distributed under the License is distributed on an "AS IS" BASIS,
 * WITHOUT WARRANTIES OR CONDITIONS OF ANY KIND, either express or implied.
 * See the License for the specific language governing permissions and
 * limitations under the License.
 */

package org.cloudfoundry.client.lib.rest;

import org.cloudfoundry.client.lib.ApplicationLogListener;
import org.cloudfoundry.client.lib.ClientHttpResponseCallback;
import org.cloudfoundry.client.lib.CloudCredentials;
import org.cloudfoundry.client.lib.RestLogCallback;
import org.cloudfoundry.client.lib.StartingInfo;
import org.cloudfoundry.client.lib.StreamingLogToken;
import org.cloudfoundry.client.lib.UploadStatusCallback;
import org.cloudfoundry.client.lib.archive.ApplicationArchive;
import org.cloudfoundry.client.lib.domain.ApplicationLog;
import org.cloudfoundry.client.lib.domain.ApplicationStats;
import org.cloudfoundry.client.lib.domain.CloudApplication;
import org.cloudfoundry.client.lib.domain.CloudSecurityGroup;
import org.cloudfoundry.client.lib.domain.CloudDomain;
import org.cloudfoundry.client.lib.domain.CloudEvent;
import org.cloudfoundry.client.lib.domain.CloudInfo;
import org.cloudfoundry.client.lib.domain.CloudOrganization;
import org.cloudfoundry.client.lib.domain.CloudQuota;
import org.cloudfoundry.client.lib.domain.CloudRoute;
import org.cloudfoundry.client.lib.domain.CloudService;
import org.cloudfoundry.client.lib.domain.CloudServiceBroker;
import org.cloudfoundry.client.lib.domain.CloudServiceInstance;
import org.cloudfoundry.client.lib.domain.CloudServiceOffering;
import org.cloudfoundry.client.lib.domain.CloudSpace;
import org.cloudfoundry.client.lib.domain.CloudStack;
import org.cloudfoundry.client.lib.domain.CrashesInfo;
import org.cloudfoundry.client.lib.domain.InstancesInfo;
import org.cloudfoundry.client.lib.domain.Staging;
import org.cloudfoundry.client.lib.domain.CloudUser;
import org.springframework.security.oauth2.common.OAuth2AccessToken;
import org.springframework.web.client.ResponseErrorHandler;

import java.io.File;
import java.io.IOException;
import java.io.InputStream;
import java.net.URL;
import java.util.List;
import java.util.Map;
import java.util.UUID;

/**
 * Interface defining operations available for the cloud controller REST client implementations
 *
 * @author Thomas Risberg
 */
public interface CloudControllerClient {

    // User and Info methods

    void addDomain(String domainName);

    void addRoute(String host, String domainName);

    void bindService(String appName, String serviceName);

    void createApplication(String appName, Staging staging, Integer memory, List<String> uris,
                           List<String> serviceNames);

    void createApplication(String appName, Staging staging, Integer disk, Integer memory,
                           List<String> uris, List<String> serviceNames);

    void createQuota(CloudQuota quota);

    void createService(CloudService service);

    void createServiceBroker(CloudServiceBroker serviceBroker);

    void createSpace(String spaceName);

    void createUserProvidedService(CloudService service, Map<String, Object> credentials);

    void createUserProvidedService(CloudService service, Map<String, Object> credentials, String syslogDrainUrl);

    // Service methods

    void debugApplication(String appName, CloudApplication.DebugMode mode);

    void deleteAllApplications();

    void deleteAllServices();

    void deleteApplication(String appName);

    void deleteDomain(String domainName);

<<<<<<< HEAD
	CloudServiceInstance getServiceInstance(String serviceName);

	void deleteService(String service);
=======
    List<CloudRoute> deleteOrphanedRoutes();
>>>>>>> 9ca6e8ba

    void deleteQuota(String quotaName);

    void deleteRoute(String host, String domainName);

    void deleteService(String service);

    void deleteServiceBroker(String name);

    void deleteSpace(String spaceName);

    CloudApplication getApplication(String appName);

    CloudApplication getApplication(UUID appGuid);

    InstancesInfo getApplicationInstances(String appName);

    // App methods

    InstancesInfo getApplicationInstances(CloudApplication app);

<<<<<<< HEAD
	CloudApplication getApplication(String appName);

	CloudApplication getApplication(UUID appGuid);
=======
    ApplicationStats getApplicationStats(String appName);
>>>>>>> 9ca6e8ba

    List<CloudApplication> getApplications();

<<<<<<< HEAD
	Map<String, Object> getApplicationEnvironment(UUID appGuid);

	Map<String, Object> getApplicationEnvironment(String appName);

    void createApplication(String appName, Staging staging, Integer memory, List<String> uris,
	                       List<String> serviceNames);
=======
    URL getCloudControllerUrl();
>>>>>>> 9ca6e8ba

    Map<String, String> getCrashLogs(String appName);

    CrashesInfo getCrashes(String appName);

    CloudDomain getDefaultDomain();

    List<CloudDomain> getDomains();

    List<CloudDomain> getDomainsForOrg();

    String getFile(String appName, int instanceIndex, String filePath, int startPosition, int endPosition);

    CloudInfo getInfo();

    Map<String, String> getLogs(String appName);

    // Quota operations
    CloudOrganization getOrgByName(String orgName, boolean required);

    List<CloudOrganization> getOrganizations();

    List<CloudDomain> getPrivateDomains();

    CloudQuota getQuotaByName(String quotaName, boolean required);

    List<CloudQuota> getQuotas();

    List<ApplicationLog> getRecentLogs(String appName);

    List<CloudRoute> getRoutes(String domainName);

    CloudService getService(String service);

    CloudServiceBroker getServiceBroker(String name);

    List<CloudServiceBroker> getServiceBrokers();

    List<CloudServiceOffering> getServiceOfferings();

    List<CloudService> getServices();

    List<CloudDomain> getSharedDomains();

<<<<<<< HEAD
	List<CloudEvent> getEvents();

	List<CloudEvent> getApplicationEvents(String appName);

	Map<String, String> getLogs(String appName);
=======
    CloudSpace getSpace(String spaceName);
>>>>>>> 9ca6e8ba

    List<CloudSpace> getSpaces();

    CloudStack getStack(String name);

    List<CloudStack> getStacks();

    String getStagingLogs(StartingInfo info, int offset);

    OAuth2AccessToken login();

    void logout();

    void openFile(String appName, int instanceIndex, String filePath, ClientHttpResponseCallback callback);

    void register(String email, String password);

    void registerRestLogListener(RestLogCallback callBack);

    void removeDomain(String domainName);

    void rename(String appName, String newName);

    StartingInfo restartApplication(String appName);

    // Space management

    void setQuotaToOrg(String orgName, String quotaName);

<<<<<<< HEAD
	// Space management

	void createSpace(String spaceName);

	CloudSpace getSpace(String spaceName);

	void deleteSpace(String spaceName);

	// Domains and routes management
=======
    void setResponseErrorHandler(ResponseErrorHandler errorHandler);
>>>>>>> 9ca6e8ba

    StartingInfo startApplication(String appName);

    // Domains and routes management

    void stopApplication(String appName);

    StreamingLogToken streamLogs(String appName, ApplicationLogListener listener);

    void unRegisterRestLogListener(RestLogCallback callBack);

    void unbindService(String appName, String serviceName);

    void unregister();

    void updateApplicationDiskQuota(String appName, int disk);

    void updateApplicationEnv(String appName, Map<String, String> env);

    void updateApplicationEnv(String appName, List<String> env);

    void updateApplicationInstances(String appName, int instances);

    void updateApplicationMemory(String appName, int memory);

    void updateApplicationServices(String appName, List<String> services);

    void updateApplicationStaging(String appName, Staging staging);

    // Misc. utility methods

    void updateApplicationUris(String appName, List<String> uris);

    void updatePassword(String newPassword);

    void updatePassword(CloudCredentials credentials, String newPassword);

    void updateQuota(CloudQuota quota, String name);

    void updateServiceBroker(CloudServiceBroker serviceBroker);

    void updateServicePlanVisibilityForBroker(String name, boolean visibility);

    void uploadApplication(String appName, File file, UploadStatusCallback callback) throws IOException;

    void uploadApplication(String appName, String fileName, InputStream inputStream, UploadStatusCallback callback)
            throws IOException;

<<<<<<< HEAD
	void setQuotaToOrg(String orgName, String quotaName);

	List<UUID> getSpaceManagers(String orgName, String spaceName);

	List<UUID> getSpaceDevelopers(String orgName, String spaceName);

	List<UUID> getSpaceAuditors(String orgName, String spaceName);

	void associateManagerWithSpace(String orgName, String spaceName, String userGuid);

	void associateDeveloperWithSpace(String orgName, String spaceName, String userGuid);

	void associateAuditorWithSpace(String orgName, String spaceName, String userGuid);

	// Security Group Operations

	List<CloudSecurityGroup> getSecurityGroups();

	CloudSecurityGroup getSecurityGroup(String securityGroupName);

	void createSecurityGroup(CloudSecurityGroup securityGroup);

	void createSecurityGroup(String name, InputStream jsonRulesFile);

	void updateSecurityGroup(CloudSecurityGroup securityGroup);

	void updateSecurityGroup(String name, InputStream jsonRulesFile);

	void deleteSecurityGroup(String securityGroupName);

	List<CloudSecurityGroup> getStagingSecurityGroups();

	void bindStagingSecurityGroup(String securityGroupName);

	void unbindStagingSecurityGroup(String securityGroupName);

	List<CloudSecurityGroup> getRunningSecurityGroups();

	void bindRunningSecurityGroup(String securityGroupName);

	void unbindRunningSecurityGroup(String securityGroupName);

	List<CloudSpace> getSpacesBoundToSecurityGroup(String securityGroupName);

	void bindSecurityGroup(String orgName, String spaceName, String securityGroupName);

	void unbindSecurityGroup(String orgName, String spaceName, String securityGroupName);

	Map<String, CloudUser> getOrganizationUsers(String orgName);
=======
    void uploadApplication(String appName, ApplicationArchive archive, UploadStatusCallback callback) throws
            IOException;
>>>>>>> 9ca6e8ba
}<|MERGE_RESOLUTION|>--- conflicted
+++ resolved
@@ -27,23 +27,23 @@
 import org.cloudfoundry.client.lib.domain.ApplicationLog;
 import org.cloudfoundry.client.lib.domain.ApplicationStats;
 import org.cloudfoundry.client.lib.domain.CloudApplication;
-import org.cloudfoundry.client.lib.domain.CloudSecurityGroup;
 import org.cloudfoundry.client.lib.domain.CloudDomain;
 import org.cloudfoundry.client.lib.domain.CloudEvent;
 import org.cloudfoundry.client.lib.domain.CloudInfo;
 import org.cloudfoundry.client.lib.domain.CloudOrganization;
 import org.cloudfoundry.client.lib.domain.CloudQuota;
 import org.cloudfoundry.client.lib.domain.CloudRoute;
+import org.cloudfoundry.client.lib.domain.CloudSecurityGroup;
 import org.cloudfoundry.client.lib.domain.CloudService;
 import org.cloudfoundry.client.lib.domain.CloudServiceBroker;
 import org.cloudfoundry.client.lib.domain.CloudServiceInstance;
 import org.cloudfoundry.client.lib.domain.CloudServiceOffering;
 import org.cloudfoundry.client.lib.domain.CloudSpace;
 import org.cloudfoundry.client.lib.domain.CloudStack;
+import org.cloudfoundry.client.lib.domain.CloudUser;
 import org.cloudfoundry.client.lib.domain.CrashesInfo;
 import org.cloudfoundry.client.lib.domain.InstancesInfo;
 import org.cloudfoundry.client.lib.domain.Staging;
-import org.cloudfoundry.client.lib.domain.CloudUser;
 import org.springframework.security.oauth2.common.OAuth2AccessToken;
 import org.springframework.web.client.ResponseErrorHandler;
 
@@ -68,7 +68,19 @@
 
     void addRoute(String host, String domainName);
 
+    void associateAuditorWithSpace(String orgName, String spaceName, String userGuid);
+
+    void associateDeveloperWithSpace(String orgName, String spaceName, String userGuid);
+
+    void associateManagerWithSpace(String orgName, String spaceName, String userGuid);
+
+    void bindRunningSecurityGroup(String securityGroupName);
+
+    void bindSecurityGroup(String orgName, String spaceName, String securityGroupName);
+
     void bindService(String appName, String serviceName);
+
+    void bindStagingSecurityGroup(String securityGroupName);
 
     void createApplication(String appName, Staging staging, Integer memory, List<String> uris,
                            List<String> serviceNames);
@@ -76,8 +88,14 @@
     void createApplication(String appName, Staging staging, Integer disk, Integer memory,
                            List<String> uris, List<String> serviceNames);
 
+    // Service methods
+
     void createQuota(CloudQuota quota);
 
+    void createSecurityGroup(CloudSecurityGroup securityGroup);
+
+    void createSecurityGroup(String name, InputStream jsonRulesFile);
+
     void createService(CloudService service);
 
     void createServiceBroker(CloudServiceBroker serviceBroker);
@@ -88,8 +106,6 @@
 
     void createUserProvidedService(CloudService service, Map<String, Object> credentials, String syslogDrainUrl);
 
-    // Service methods
-
     void debugApplication(String appName, CloudApplication.DebugMode mode);
 
     void deleteAllApplications();
@@ -100,18 +116,16 @@
 
     void deleteDomain(String domainName);
 
-<<<<<<< HEAD
-	CloudServiceInstance getServiceInstance(String serviceName);
-
-	void deleteService(String service);
-=======
     List<CloudRoute> deleteOrphanedRoutes();
->>>>>>> 9ca6e8ba
 
     void deleteQuota(String quotaName);
 
+    // App methods
+
     void deleteRoute(String host, String domainName);
 
+    void deleteSecurityGroup(String securityGroupName);
+
     void deleteService(String service);
 
     void deleteServiceBroker(String name);
@@ -122,32 +136,21 @@
 
     CloudApplication getApplication(UUID appGuid);
 
+    Map<String, Object> getApplicationEnvironment(UUID appGuid);
+
+    Map<String, Object> getApplicationEnvironment(String appName);
+
+    List<CloudEvent> getApplicationEvents(String appName);
+
     InstancesInfo getApplicationInstances(String appName);
 
-    // App methods
-
     InstancesInfo getApplicationInstances(CloudApplication app);
 
-<<<<<<< HEAD
-	CloudApplication getApplication(String appName);
-
-	CloudApplication getApplication(UUID appGuid);
-=======
     ApplicationStats getApplicationStats(String appName);
->>>>>>> 9ca6e8ba
 
     List<CloudApplication> getApplications();
 
-<<<<<<< HEAD
-	Map<String, Object> getApplicationEnvironment(UUID appGuid);
-
-	Map<String, Object> getApplicationEnvironment(String appName);
-
-    void createApplication(String appName, Staging staging, Integer memory, List<String> uris,
-	                       List<String> serviceNames);
-=======
     URL getCloudControllerUrl();
->>>>>>> 9ca6e8ba
 
     Map<String, String> getCrashLogs(String appName);
 
@@ -158,6 +161,8 @@
     List<CloudDomain> getDomains();
 
     List<CloudDomain> getDomainsForOrg();
+
+    List<CloudEvent> getEvents();
 
     String getFile(String appName, int instanceIndex, String filePath, int startPosition, int endPosition);
 
@@ -168,6 +173,8 @@
     // Quota operations
     CloudOrganization getOrgByName(String orgName, boolean required);
 
+    Map<String, CloudUser> getOrganizationUsers(String orgName);
+
     List<CloudOrganization> getOrganizations();
 
     List<CloudDomain> getPrivateDomains();
@@ -180,36 +187,50 @@
 
     List<CloudRoute> getRoutes(String domainName);
 
+    List<CloudSecurityGroup> getRunningSecurityGroups();
+
+    CloudSecurityGroup getSecurityGroup(String securityGroupName);
+
+    List<CloudSecurityGroup> getSecurityGroups();
+
     CloudService getService(String service);
 
     CloudServiceBroker getServiceBroker(String name);
 
     List<CloudServiceBroker> getServiceBrokers();
 
+    CloudServiceInstance getServiceInstance(String serviceName);
+
     List<CloudServiceOffering> getServiceOfferings();
 
     List<CloudService> getServices();
 
     List<CloudDomain> getSharedDomains();
 
-<<<<<<< HEAD
-	List<CloudEvent> getEvents();
-
-	List<CloudEvent> getApplicationEvents(String appName);
-
-	Map<String, String> getLogs(String appName);
-=======
+    // Space management
+
     CloudSpace getSpace(String spaceName);
->>>>>>> 9ca6e8ba
+
+    List<UUID> getSpaceAuditors(String orgName, String spaceName);
+
+    List<UUID> getSpaceDevelopers(String orgName, String spaceName);
+
+    // Domains and routes management
+
+    List<UUID> getSpaceManagers(String orgName, String spaceName);
 
     List<CloudSpace> getSpaces();
 
+    List<CloudSpace> getSpacesBoundToSecurityGroup(String securityGroupName);
+
     CloudStack getStack(String name);
 
     List<CloudStack> getStacks();
 
     String getStagingLogs(StartingInfo info, int offset);
 
+    List<CloudSecurityGroup> getStagingSecurityGroups();
+
     OAuth2AccessToken login();
 
     void logout();
@@ -220,46 +241,40 @@
 
     void registerRestLogListener(RestLogCallback callBack);
 
+    // Misc. utility methods
+
     void removeDomain(String domainName);
 
     void rename(String appName, String newName);
 
     StartingInfo restartApplication(String appName);
 
-    // Space management
-
     void setQuotaToOrg(String orgName, String quotaName);
 
-<<<<<<< HEAD
-	// Space management
-
-	void createSpace(String spaceName);
-
-	CloudSpace getSpace(String spaceName);
-
-	void deleteSpace(String spaceName);
-
-	// Domains and routes management
-=======
     void setResponseErrorHandler(ResponseErrorHandler errorHandler);
->>>>>>> 9ca6e8ba
 
     StartingInfo startApplication(String appName);
 
-    // Domains and routes management
-
     void stopApplication(String appName);
 
     StreamingLogToken streamLogs(String appName, ApplicationLogListener listener);
 
     void unRegisterRestLogListener(RestLogCallback callBack);
 
+    void unbindRunningSecurityGroup(String securityGroupName);
+
+    void unbindSecurityGroup(String orgName, String spaceName, String securityGroupName);
+
     void unbindService(String appName, String serviceName);
 
+    void unbindStagingSecurityGroup(String securityGroupName);
+
     void unregister();
 
     void updateApplicationDiskQuota(String appName, int disk);
 
+    // Security Group Operations
+
     void updateApplicationEnv(String appName, Map<String, String> env);
 
     void updateApplicationEnv(String appName, List<String> env);
@@ -272,8 +287,6 @@
 
     void updateApplicationStaging(String appName, Staging staging);
 
-    // Misc. utility methods
-
     void updateApplicationUris(String appName, List<String> uris);
 
     void updatePassword(String newPassword);
@@ -281,6 +294,10 @@
     void updatePassword(CloudCredentials credentials, String newPassword);
 
     void updateQuota(CloudQuota quota, String name);
+
+    void updateSecurityGroup(CloudSecurityGroup securityGroup);
+
+    void updateSecurityGroup(String name, InputStream jsonRulesFile);
 
     void updateServiceBroker(CloudServiceBroker serviceBroker);
 
@@ -291,58 +308,6 @@
     void uploadApplication(String appName, String fileName, InputStream inputStream, UploadStatusCallback callback)
             throws IOException;
 
-<<<<<<< HEAD
-	void setQuotaToOrg(String orgName, String quotaName);
-
-	List<UUID> getSpaceManagers(String orgName, String spaceName);
-
-	List<UUID> getSpaceDevelopers(String orgName, String spaceName);
-
-	List<UUID> getSpaceAuditors(String orgName, String spaceName);
-
-	void associateManagerWithSpace(String orgName, String spaceName, String userGuid);
-
-	void associateDeveloperWithSpace(String orgName, String spaceName, String userGuid);
-
-	void associateAuditorWithSpace(String orgName, String spaceName, String userGuid);
-
-	// Security Group Operations
-
-	List<CloudSecurityGroup> getSecurityGroups();
-
-	CloudSecurityGroup getSecurityGroup(String securityGroupName);
-
-	void createSecurityGroup(CloudSecurityGroup securityGroup);
-
-	void createSecurityGroup(String name, InputStream jsonRulesFile);
-
-	void updateSecurityGroup(CloudSecurityGroup securityGroup);
-
-	void updateSecurityGroup(String name, InputStream jsonRulesFile);
-
-	void deleteSecurityGroup(String securityGroupName);
-
-	List<CloudSecurityGroup> getStagingSecurityGroups();
-
-	void bindStagingSecurityGroup(String securityGroupName);
-
-	void unbindStagingSecurityGroup(String securityGroupName);
-
-	List<CloudSecurityGroup> getRunningSecurityGroups();
-
-	void bindRunningSecurityGroup(String securityGroupName);
-
-	void unbindRunningSecurityGroup(String securityGroupName);
-
-	List<CloudSpace> getSpacesBoundToSecurityGroup(String securityGroupName);
-
-	void bindSecurityGroup(String orgName, String spaceName, String securityGroupName);
-
-	void unbindSecurityGroup(String orgName, String spaceName, String securityGroupName);
-
-	Map<String, CloudUser> getOrganizationUsers(String orgName);
-=======
     void uploadApplication(String appName, ApplicationArchive archive, UploadStatusCallback callback) throws
             IOException;
->>>>>>> 9ca6e8ba
 }