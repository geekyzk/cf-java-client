--- conflicted
+++ resolved
@@ -703,13 +703,7 @@
 		spaceRequest.put("guid", spaceGuid);
 
 		String userId = getCurrentUserId();
-<<<<<<< HEAD
-		
 		getRestTemplate().put(getUrl(urlPath), spaceRequest, spaceGuid, userId);
-=======
-
-		getRestTemplate().put(getUrl(urlPath), spaceRequest,spaceGuid,userId);
->>>>>>> 8be775da
 	}
 
 	private String getCurrentUserId() {
