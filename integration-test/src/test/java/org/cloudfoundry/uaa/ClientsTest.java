--- conflicted
+++ resolved
@@ -27,7 +27,6 @@
 import org.cloudfoundry.uaa.clients.BatchUpdateClientsResponse;
 import org.cloudfoundry.uaa.clients.ChangeSecret;
 import org.cloudfoundry.uaa.clients.ChangeSecretRequest;
-import org.cloudfoundry.uaa.clients.ChangeSecretResponse;
 import org.cloudfoundry.uaa.clients.Client;
 import org.cloudfoundry.uaa.clients.CreateClient;
 import org.cloudfoundry.uaa.clients.CreateClientAction;
@@ -42,13 +41,9 @@
 import org.cloudfoundry.uaa.clients.ListClientsResponse;
 import org.cloudfoundry.uaa.clients.ListMetadatasRequest;
 import org.cloudfoundry.uaa.clients.ListMetadatasResponse;
-<<<<<<< HEAD
-import org.cloudfoundry.uaa.clients.Metadata;
 import org.cloudfoundry.uaa.clients.MixedActionsRequest;
 import org.cloudfoundry.uaa.clients.UpdateClient;
 import org.cloudfoundry.uaa.clients.UpdateClientAction;
-=======
->>>>>>> e6d0d364
 import org.cloudfoundry.uaa.clients.UpdateClientRequest;
 import org.cloudfoundry.uaa.clients.UpdateMetadataRequest;
 import org.cloudfoundry.uaa.clients.UpdateMetadataResponse;
@@ -59,12 +54,8 @@
 import org.springframework.beans.factory.annotation.Autowired;
 import reactor.core.publisher.Flux;
 import reactor.core.publisher.Mono;
-<<<<<<< HEAD
 import reactor.ipc.netty.http.HttpException;
-import reactor.test.subscriber.ScriptedSubscriber;
-=======
 import reactor.test.StepVerifier;
->>>>>>> e6d0d364
 
 import java.time.Duration;
 import java.util.Base64;
@@ -91,10 +82,6 @@
         String clientSecret = this.nameFactory.getClientSecret();
         String newClientSecret1 = this.nameFactory.getClientSecret();
         String newClientSecret2 = this.nameFactory.getClientSecret();
-
-        ScriptedSubscriber<Client> subscriber = ScriptedSubscriber.<Client>create()
-            .expectNextCount(2)
-            .expectComplete();
 
         requestCreateClient(this.uaaClient, clientId1, clientSecret)
             .then(requestCreateClient(this.uaaClient, clientId2, clientSecret))
@@ -112,9 +99,10 @@
                             .build())
                     .build()))
             .flatMapIterable(BatchChangeSecretResponse::getClients)
-            .subscribe(subscriber);
-
-        subscriber.verify(Duration.ofMinutes(5));
+            .as(StepVerifier::create)
+            .expectNextCount(2)
+            .expectComplete()
+            .verify(Duration.ofMinutes(5));
     }
 
     @Test
@@ -181,16 +169,6 @@
         String clientId1 = this.nameFactory.getClientId();
         String clientId2 = this.nameFactory.getClientId();
         String clientSecret = this.nameFactory.getClientSecret();
-
-        ScriptedSubscriber<Client> subscriber = ScriptedSubscriber.<Client>create()
-            .consumeNextWith(response -> {
-                assertThat(response.getAuthorizedGrantTypes()).containsExactly(IMPLICIT, CLIENT_CREDENTIALS);
-                assertThat(response.getClientId()).isEqualTo(clientId1);
-                assertThat(response.getName()).isEqualTo("test-name");
-                assertThat(response.getScopes()).containsExactly("client.read", "client.write");
-                assertThat(response.getTokenSalt()).isEqualTo("test-token-salt");
-            })
-            .expectComplete();
 
         requestCreateClient(this.uaaClient, clientId1, clientSecret)
             .then(requestCreateClient(this.uaaClient, clientId2, clientSecret))
@@ -213,9 +191,16 @@
                     .build()))
             .flatMapIterable(BatchUpdateClientsResponse::getClients)
             .filter(client -> clientId1.equals(client.getClientId()))
-            .subscribe(subscriber);
-
-        subscriber.verify(Duration.ofMinutes(5));
+            .as(StepVerifier::create)
+            .consumeNextWith(response -> {
+                assertThat(response.getAuthorizedGrantTypes()).containsExactly(IMPLICIT, CLIENT_CREDENTIALS);
+                assertThat(response.getClientId()).isEqualTo(clientId1);
+                assertThat(response.getName()).isEqualTo("test-name");
+                assertThat(response.getScopes()).containsExactly("client.read", "client.write");
+                assertThat(response.getTokenSalt()).isEqualTo("test-token-salt");
+            })
+            .expectComplete()
+            .verify(Duration.ofMinutes(5));
     }
 
     @Test
@@ -223,9 +208,6 @@
         String clientId = this.nameFactory.getClientId();
         String newClientSecret = this.nameFactory.getClientSecret();
         String oldClientSecret = this.nameFactory.getClientSecret();
-
-        ScriptedSubscriber<ChangeSecretResponse> subscriber = ScriptedSubscriber.<ChangeSecretResponse>create()
-            .consumeErrorWith(t -> assertThat(t).isInstanceOf(HttpException.class).hasMessage("HTTP request failed with code: 400"));
 
         requestCreateClient(this.uaaClient, clientId, oldClientSecret)
             .then(this.uaaClient.clients()
@@ -234,15 +216,15 @@
                     .oldSecret(oldClientSecret)
                     .secret(newClientSecret)
                     .build()))
-            .subscribe(subscriber);
-//        TODO: Update test based on https://www.pivotaltracker.com/n/projects/997278/stories/130645469 to use the following
-//            .subscribe(this.<ChangeSecretResponse>testSubscriber()
+            .as(StepVerifier::create)
+//          TODO: Update test based on https://www.pivotaltracker.com/n/projects/997278/stories/130645469 to use the following
 //                .expectThat(response -> {
 //                    assertEquals("secret updated", response.getMessage());
 //                    assertEquals("ok", response.getStatus());
 //                }));
-
-        subscriber.verify(Duration.ofMinutes(5));
+            .consumeErrorWith(t -> assertThat(t).isInstanceOf(HttpException.class).hasMessage("HTTP request failed with code: 400"))
+            .verify(Duration.ofMinutes(5));
+
     }
 
     @Test
@@ -364,10 +346,6 @@
         String clientSecret = this.nameFactory.getClientSecret();
         String newClientSecret = this.nameFactory.getClientSecret();
 
-        ScriptedSubscriber<Client> subscriber = ScriptedSubscriber.<Client>create()
-            .consumeNextWith(client -> assertThat(client.getName()).isEqualTo("test-name-new"))
-            .expectComplete();
-
         this.uaaClient.clients()
             .mixedActions(MixedActionsRequest.builder()
                 .action(CreateClientAction.builder()
@@ -402,9 +380,10 @@
                 .build())
             .flatMap(ignore -> requestListClients(this.uaaClient))
             .filter(client -> clientId1.equals(client.getClientId()))
-            .subscribe(subscriber);
-
-        subscriber.verify(Duration.ofMinutes(5));
+            .as(StepVerifier::create)
+            .consumeNextWith(client -> assertThat(client.getName()).isEqualTo("test-name-new"))
+            .expectComplete()
+            .verify(Duration.ofMinutes(5));
     }
 
     @Test
