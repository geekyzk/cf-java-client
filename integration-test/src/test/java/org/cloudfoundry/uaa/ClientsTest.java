--- conflicted
+++ resolved
@@ -52,11 +52,8 @@
 import org.springframework.beans.factory.annotation.Autowired;
 import reactor.core.publisher.Flux;
 import reactor.core.publisher.Mono;
-<<<<<<< HEAD
 import reactor.ipc.netty.http.HttpException;
-=======
 import reactor.test.subscriber.ScriptedSubscriber;
->>>>>>> e718b477
 
 import java.time.Duration;
 import java.util.Arrays;
@@ -80,12 +77,15 @@
     private UaaClient uaaClient;
 
     @Test
-    public void batchChangeSecret() {
+    public void batchChangeSecret() throws TimeoutException, InterruptedException {
         String clientId1 = this.nameFactory.getClientId();
         String clientId2 = this.nameFactory.getClientId();
         String clientSecret = this.nameFactory.getClientSecret();
         String newClientSecret1 = this.nameFactory.getClientSecret();
         String newClientSecret2 = this.nameFactory.getClientSecret();
+
+        ScriptedSubscriber<Client> subscriber = ScriptedSubscriber.<Client>expectValueCount(2)
+            .expectComplete();
 
         requestCreateClient(this.uaaClient, clientId1, clientSecret)
             .then(requestCreateClient(this.uaaClient, clientId2, clientSecret))
@@ -103,8 +103,9 @@
                             .build())
                     .build()))
             .flatMapIterable(BatchChangeSecretResponse::getClients)
-            .subscribe(this.testSubscriber()
-                .expectCount(2));
+            .subscribe(subscriber);
+
+        subscriber.verify(Duration.ofMinutes(5));
     }
 
     @Test
@@ -189,10 +190,40 @@
     }
 
     @Test
-    public void batchUpdate() {
+    public void batchUpdate() throws TimeoutException, InterruptedException {
         String clientId1 = this.nameFactory.getClientId();
         String clientId2 = this.nameFactory.getClientId();
         String clientSecret = this.nameFactory.getClientSecret();
+
+        Function<Client, Optional<String>> assertion = response -> {
+            if (!Arrays.asList(IMPLICIT, CLIENT_CREDENTIALS).equals(response.getAuthorizedGrantTypes())) {
+                return Optional.of(String.format("expected authorized grant types: %s; actual authorized grant types: %s", Arrays.asList(IMPLICIT, CLIENT_CREDENTIALS),
+                    response.getAuthorizedGrantTypes()));
+            }
+
+            if (!clientId1.equals(response.getClientId())) {
+                return Optional.of(String.format("expected client id: %s; actual client id: %s", clientId1, response.getClientId()));
+            }
+
+            if (!"test-name".equals(response.getName())) {
+                return Optional.of(String.format("expected name: %s; actual name: %s", "test-name", response.getName()));
+            }
+
+            if (!Arrays.asList("client.read", "client.write").equals(response.getScopes())) {
+                return Optional.of(String.format("expected scopes: %s; actual scopes: %s", Arrays.asList("client.read", "client.write"), response.getScopes()));
+            }
+
+            if (!"test-token-salt".equals(response.getTokenSalt())) {
+                return Optional.of(String.format("expected token salt: %s; actual token salt: %s", "test-token-salt", response.getTokenSalt()));
+            }
+
+            return Optional.empty();
+        };
+
+        ScriptedSubscriber<Client> subscriber = ScriptedSubscriber.<Client>create()
+            .expectValueWith(actual -> !assertion.apply(actual).isPresent(),
+                actual -> assertion.apply(actual).orElseThrow(() -> new IllegalArgumentException("Cannot generate assertion message for matching client")))
+            .expectComplete();
 
         requestCreateClient(this.uaaClient, clientId1, clientSecret)
             .then(requestCreateClient(this.uaaClient, clientId2, clientSecret))
@@ -215,21 +246,18 @@
                     .build()))
             .flatMapIterable(BatchUpdateClientsResponse::getClients)
             .filter(client -> clientId1.equals(client.getClientId()))
-            .subscribe(this.<Client>testSubscriber()
-                .expectThat(client -> {
-                    assertEquals(Arrays.asList(IMPLICIT, CLIENT_CREDENTIALS), client.getAuthorizedGrantTypes());
-                    assertEquals(clientId1, client.getClientId());
-                    assertEquals("test-name", client.getName());
-                    assertEquals(Arrays.asList("client.read", "client.write"), client.getScopes());
-                    assertEquals("test-token-salt", client.getTokenSalt());
-                }));
-    }
-
-    @Test
-    public void changeSecret() {
+            .subscribe(subscriber);
+
+        subscriber.verify(Duration.ofMinutes(5));
+    }
+
+    @Test
+    public void changeSecret() throws TimeoutException, InterruptedException {
         String clientId = this.nameFactory.getClientId();
         String newClientSecret = this.nameFactory.getClientSecret();
         String oldClientSecret = this.nameFactory.getClientSecret();
+
+        ScriptedSubscriber<ChangeSecretResponse> subscriber = errorExpectation(HttpException.class, "HTTP request failed with code: 400");
 
         requestCreateClient(this.uaaClient, clientId, oldClientSecret)
             .then(this.uaaClient.clients()
@@ -238,14 +266,15 @@
                     .oldSecret(oldClientSecret)
                     .secret(newClientSecret)
                     .build()))
-            .subscribe(this.testSubscriber()
-                .expectError(HttpException.class, "HTTP request failed with code: 400"));
+            .subscribe(subscriber);
 //        TODO: Update test based on https://www.pivotaltracker.com/n/projects/997278/stories/130645469 to use the following
 //            .subscribe(this.<ChangeSecretResponse>testSubscriber()
 //                .expectThat(response -> {
 //                    assertEquals("secret updated", response.getMessage());
 //                    assertEquals("ok", response.getStatus());
 //                }));
+
+        subscriber.verify(Duration.ofMinutes(5));
     }
 
     @Test
